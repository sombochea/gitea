--- conflicted
+++ resolved
@@ -3,8 +3,4 @@
 *.exe~
 .DS_Store
 *.db
-<<<<<<< HEAD
-*.log
-=======
-xorm.log
->>>>>>> aad48569
+*.log