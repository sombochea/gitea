{{template "base/head" .}}
<div class="page-content home">
	<div class="ui stackable middle very relaxed page grid">
		<div class="sixteen wide center aligned centered column">
			<div>
<<<<<<< HEAD
				<img class="logo" src="{{StaticUrlPrefix}}/img/git
				cdea-lg.png" />
=======
				<img class="logo" src="{{StaticUrlPrefix}}/img/logo.svg" />
>>>>>>> f3c4baa8
			</div>
			<div class="hero">
				<h1 class="ui icon header title">
					{{AppName}}
				</h1>
				<h2>{{.i18n.Tr "startpage.app_desc"}}</h2>
			</div>
		</div>
	</div>
	<div class="ui stackable middle very relaxed page grid">
		<div class="eight wide center column">
			<h1 class="hero ui icon header">
				{{svg "octicon-flame"}} {{.i18n.Tr "startpage.install"}}
			</h1>
			<p class="large">
				{{.i18n.Tr "startpage.install_desc" | Str2html}}
			</p>
		</div>
		<div class="eight wide center column">
			<h1 class="hero ui icon header">
				{{svg "octicon-device-desktop"}} {{.i18n.Tr "startpage.platform"}}
			</h1>
			<p class="large">
				{{.i18n.Tr "startpage.platform_desc" | Str2html}}
			</p>
		</div>
	</div>
	<div class="ui stackable middle very relaxed page grid">
		<div class="eight wide center column">
			<h1 class="hero ui icon header">
				{{svg "octicon-rocket"}} {{.i18n.Tr "startpage.lightweight"}}
			</h1>
			<p class="large">
				{{.i18n.Tr "startpage.lightweight_desc" | Str2html}}
			</p>
		</div>
		<div class="eight wide center column">
			<h1 class="hero ui icon header">
				{{svg "octicon-code"}} {{.i18n.Tr "startpage.license"}}
			</h1>
			<p class="large">
				{{.i18n.Tr "startpage.license_desc" | Str2html}}
			</p>
		</div>
	</div>
</div>
{{template "base/footer" .}}<|MERGE_RESOLUTION|>--- conflicted
+++ resolved
@@ -3,12 +3,7 @@
 	<div class="ui stackable middle very relaxed page grid">
 		<div class="sixteen wide center aligned centered column">
 			<div>
-<<<<<<< HEAD
-				<img class="logo" src="{{StaticUrlPrefix}}/img/git
-				cdea-lg.png" />
-=======
 				<img class="logo" src="{{StaticUrlPrefix}}/img/logo.svg" />
->>>>>>> f3c4baa8
 			</div>
 			<div class="hero">
 				<h1 class="ui icon header title">
