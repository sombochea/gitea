<div class="ui container" id="navbar">
	<div class="item brand" style="justify-content: space-between;">
		<a href="{{AppSubUrl}}/">
			<img class="ui mini image" src="{{StaticUrlPrefix}}/image.png">
		</a>
		<div class="ui basic icon button mobile-only" id="navbar-expand-toggle">
			<i class="sidebar icon"></i>
		</div>
	</div>

	{{if .IsSigned}}
		<a class="item {{if .PageIsDashboard}}active{{end}}" href="{{AppSubUrl}}/">{{.i18n.Tr "dashboard"}}</a>
		<a class="item {{if .PageIsIssues}}active{{end}}" href="{{AppSubUrl}}/issues">{{.i18n.Tr "issues"}}</a>
		<a class="item {{if .PageIsPulls}}active{{end}}" href="{{AppSubUrl}}/pulls">{{.i18n.Tr "pull_requests"}}</a>
		{{if .ShowMilestonesDashboardPage}}<a class="item {{if .PageIsMilestonesDashboard}}active{{end}}" href="{{AppSubUrl}}/milestones">{{.i18n.Tr "milestones"}}</a>{{end}}
		<a class="item {{if .PageIsExplore}}active{{end}}" href="{{AppSubUrl}}/explore/repos">{{.i18n.Tr "explore"}}</a>
	{{else if .IsLandingPageHome}}
		<a class="item {{if .PageIsHome}}active{{end}}" href="{{AppSubUrl}}/">{{.i18n.Tr "home"}}</a>
		<a class="item {{if .PageIsExplore}}active{{end}}" href="{{AppSubUrl}}/explore/repos">{{.i18n.Tr "explore"}}</a>
	{{else if .IsLandingPageExplore}}
		<a class="item {{if .PageIsExplore}}active{{end}}" href="{{AppSubUrl}}/explore/repos">{{.i18n.Tr "home"}}</a>
	{{else if .IsLandingPageOrganizations}}
		<a class="item {{if .PageIsExplore}}active{{end}}" href="{{AppSubUrl}}/explore/organizations">{{.i18n.Tr "home"}}</a>
	{{end}}

	{{template "custom/extra_links" .}}

	{{/*
		<div class="item">
		<div class="ui icon input">
		<input class="searchbox" type="text" placeholder="{{.i18n.Tr "search_project"}}">
		<i class="search icon"></i>
		</div>
		</div>
	*/}}

	{{if .IsSigned}}
		<div class="right stackable menu">
			<a href="{{AppSubUrl}}/notifications" class="item poping up" data-content='{{.i18n.Tr "notifications"}}' data-variation="tiny inverted">
				<span class="text">
					<span class="fitted">{{svg "octicon-bell" 16}}</span>
					<span class="sr-mobile-only">{{.i18n.Tr "notifications"}}</span>
					{{$notificationUnreadCount := 0}}
					{{if .NotificationUnreadCount}}{{$notificationUnreadCount = call .NotificationUnreadCount}}{{end}}
					<span class="ui red label {{if not $notificationUnreadCount}}hidden{{end}} notification_count">
						{{$notificationUnreadCount}}
					</span>
				</span>
			</a>

			<div class="ui dropdown jump item poping up" data-content="{{.i18n.Tr "create_new"}}" data-variation="tiny inverted">
				<span class="text">
					<span class="fitted">{{svg "octicon-plus" 16}}</span>
					<span class="sr-mobile-only">{{.i18n.Tr "create_new"}}</span>
					<span class="fitted not-mobile">{{svg "octicon-triangle-down" 16}}</span>
				</span>
				<div class="menu">
					<a class="item" href="{{AppSubUrl}}/repo/create">
						<span class="fitted">{{svg "octicon-plus" 16}}</span> {{.i18n.Tr "new_repo"}}
					</a>
					<a class="item" href="{{AppSubUrl}}/repo/migrate">
						<span class="fitted">{{svg "octicon-repo-clone" 16}}</span> {{.i18n.Tr "new_migrate"}}
					</a>
					{{if .SignedUser.CanCreateOrganization}}
						<a class="item" href="{{AppSubUrl}}/org/create">
							<span class="fitted">{{svg "octicon-organization" 16}}</span> {{.i18n.Tr "new_org"}}
						</a>
					{{end}}
				</div><!-- end content create new menu -->
			</div><!-- end dropdown menu create new -->

			<div class="ui dropdown jump item poping up" tabindex="-1" data-content="{{.i18n.Tr "user_profile_and_more"}}" data-variation="tiny inverted">
				<span class="text">
					<img class="ui tiny avatar image" src="{{.SignedUser.RelAvatarLink}}">
					<span class="sr-only">{{.i18n.Tr "user_profile_and_more"}}</span>
					<span class="mobile-only">{{.SignedUser.Name}}</span>
					<i class="fitted octicon octicon-triangle-down not-mobile" tabindex="-1"></i>
				</span>
				<div class="menu user-menu" tabindex="-1">
					<div class="ui header">
						{{.i18n.Tr "signed_in_as"}} <strong>{{.SignedUser.Name}}</strong>
					</div>

					<div class="divider"></div>
					<a class="item" href="{{AppSubUrl}}/{{.SignedUser.Name}}">
						<i class="octicon octicon-person"></i>
						{{.i18n.Tr "your_profile"}}<!-- Your profile -->
					</a>
					<a class="item" href="{{AppSubUrl}}/{{.SignedUser.Name}}?tab=stars">
						<i class="octicon octicon-star"></i>
						{{.i18n.Tr "your_starred"}}
					</a>
					<a class="{{if .PageIsUserSettings}}active{{end}} item" href="{{AppSubUrl}}/user/settings">
						<i class="octicon octicon-settings"></i>
						{{.i18n.Tr "your_settings"}}<!-- Your settings -->
					</a>
					<a class="item" target="_blank" rel="noopener noreferrer" href="https://cubetiqs.com">
						<i class="octicon octicon-question"></i>
						{{.i18n.Tr "help"}}<!-- Help -->
					</a>
					{{if .IsAdmin}}
						<div class="divider"></div>

						<a class="{{if .PageIsAdmin}}active{{end}} item" href="{{AppSubUrl}}/admin">
							<i class="icon settings"></i>
							{{.i18n.Tr "admin_panel"}}<!-- Admin Panel -->
						</a>
					{{end}}

					<div class="divider"></div>
					<a class="item link-action" href data-url="{{AppSubUrl}}/user/logout" data-redirect="{{AppSubUrl}}/">
						<i class="octicon octicon-sign-out"></i>
						{{.i18n.Tr "sign_out"}}<!-- Sign Out -->
					</a>
				</div><!-- end content avatar menu -->
			</div><!-- end dropdown avatar menu -->
		</div><!-- end signed user right menu -->

	{{else}}

		<a class="item" target="_blank" rel="noopener noreferrer" href="https://cubetiqs.com">{{.i18n.Tr "help"}}</a>
		<div class="right stackable menu">
			{{if .ShowRegistrationButton}}
				<a class="item{{if .PageIsSignUp}} active{{end}}" href="{{AppSubUrl}}/user/sign_up">
					<i class="octicon octicon-person"></i> {{.i18n.Tr "register"}}
				</a>
			{{end}}
			<a class="item{{if .PageIsSignIn}} active{{end}}" rel="nofollow" href="{{AppSubUrl}}/user/login?redirect_to={{.Link}}">
				<i class="octicon octicon-sign-in"></i> {{.i18n.Tr "sign_in"}}
			</a>
		</div><!-- end anonymous right menu -->

	{{end}}
</div><div class="ui container" id="navbar">
	<div class="item brand" style="justify-content: space-between;">
		<a href="{{AppSubUrl}}/">
			<img class="ui mini image" src="{{StaticUrlPrefix}}/image.png">
		</a>
		<div class="ui basic icon button mobile-only" id="navbar-expand-toggle">
			<i class="sidebar icon"></i>
		</div>
	</div>

	{{if .IsSigned}}
		<a class="item {{if .PageIsDashboard}}active{{end}}" href="{{AppSubUrl}}/">{{.i18n.Tr "dashboard"}}</a>
		<a class="item {{if .PageIsIssues}}active{{end}}" href="{{AppSubUrl}}/issues">{{.i18n.Tr "issues"}}</a>
		<a class="item {{if .PageIsPulls}}active{{end}}" href="{{AppSubUrl}}/pulls">{{.i18n.Tr "pull_requests"}}</a>
		{{if .ShowMilestonesDashboardPage}}<a class="item {{if .PageIsMilestonesDashboard}}active{{end}}" href="{{AppSubUrl}}/milestones">{{.i18n.Tr "milestones"}}</a>{{end}}
		<a class="item {{if .PageIsExplore}}active{{end}}" href="{{AppSubUrl}}/explore/repos">{{.i18n.Tr "explore"}}</a>
	{{else if .IsLandingPageHome}}
		<a class="item {{if .PageIsHome}}active{{end}}" href="{{AppSubUrl}}/">{{.i18n.Tr "home"}}</a>
		<a class="item {{if .PageIsExplore}}active{{end}}" href="{{AppSubUrl}}/explore/repos">{{.i18n.Tr "explore"}}</a>
	{{else if .IsLandingPageExplore}}
		<a class="item {{if .PageIsExplore}}active{{end}}" href="{{AppSubUrl}}/explore/repos">{{.i18n.Tr "home"}}</a>
	{{else if .IsLandingPageOrganizations}}
		<a class="item {{if .PageIsExplore}}active{{end}}" href="{{AppSubUrl}}/explore/organizations">{{.i18n.Tr "home"}}</a>
	{{end}}

	{{template "custom/extra_links" .}}

	{{/*
		<div class="item">
		<div class="ui icon input">
		<input class="searchbox" type="text" placeholder="{{.i18n.Tr "search_project"}}">
		<i class="search icon"></i>
		</div>
		</div>
	*/}}

	{{if .IsSigned}}
		<div class="right stackable menu">
			<a href="{{AppSubUrl}}/notifications" class="item poping up" data-content='{{.i18n.Tr "notifications"}}' data-variation="tiny inverted">
				<span class="text">
					<span class="fitted">{{svg "octicon-bell" 16}}</span>
					<span class="sr-mobile-only">{{.i18n.Tr "notifications"}}</span>
					{{$notificationUnreadCount := 0}}
					{{if .NotificationUnreadCount}}{{$notificationUnreadCount = call .NotificationUnreadCount}}{{end}}
					<span class="ui red label {{if not $notificationUnreadCount}}hidden{{end}} notification_count">
						{{$notificationUnreadCount}}
					</span>
				</span>
			</a>

			<div class="ui dropdown jump item poping up" data-content="{{.i18n.Tr "create_new"}}" data-variation="tiny inverted">
				<span class="text">
					<span class="fitted">{{svg "octicon-plus" 16}}</span>
					<span class="sr-mobile-only">{{.i18n.Tr "create_new"}}</span>
					<span class="fitted not-mobile">{{svg "octicon-triangle-down" 16}}</span>
				</span>
				<div class="menu">
					<a class="item" href="{{AppSubUrl}}/repo/create">
						<span class="fitted">{{svg "octicon-plus" 16}}</span> {{.i18n.Tr "new_repo"}}
					</a>
					<a class="item" href="{{AppSubUrl}}/repo/migrate">
						<span class="fitted">{{svg "octicon-repo-push" 16}}</span> {{.i18n.Tr "new_migrate"}}
					</a>
					{{if .SignedUser.CanCreateOrganization}}
						<a class="item" href="{{AppSubUrl}}/org/create">
							<span class="fitted">{{svg "octicon-organization" 16}}</span> {{.i18n.Tr "new_org"}}
						</a>
					{{end}}
				</div><!-- end content create new menu -->
			</div><!-- end dropdown menu create new -->

			<div class="ui dropdown jump item poping up" tabindex="-1" data-content="{{.i18n.Tr "user_profile_and_more"}}" data-variation="tiny inverted">
				<span class="text">
					<img class="ui tiny avatar image" src="{{.SignedUser.RelAvatarLink}}">
					<span class="sr-only">{{.i18n.Tr "user_profile_and_more"}}</span>
					<span class="mobile-only">{{.SignedUser.Name}}</span>
					<i class="fitted octicon octicon-triangle-down not-mobile" tabindex="-1"></i>
				</span>
				<div class="menu user-menu" tabindex="-1">
					<div class="ui header">
						{{.i18n.Tr "signed_in_as"}} <strong>{{.SignedUser.Name}}</strong>
					</div>

					<div class="divider"></div>
					<a class="item" href="{{AppSubUrl}}/{{.SignedUser.Name}}">
						<i class="octicon octicon-person"></i>
						{{.i18n.Tr "your_profile"}}<!-- Your profile -->
					</a>
					<a class="item" href="{{AppSubUrl}}/{{.SignedUser.Name}}?tab=stars">
						<i class="octicon octicon-star"></i>
						{{.i18n.Tr "your_starred"}}
					</a>
					<a class="{{if .PageIsUserSettings}}active{{end}} item" href="{{AppSubUrl}}/user/settings">
<<<<<<< HEAD
						<i class="octicon octicon-settings"></i>
=======
						{{svg "octicon-tools" 16}}
>>>>>>> 4027c5dd
						{{.i18n.Tr "your_settings"}}<!-- Your settings -->
					</a>
					<a class="item" target="_blank" rel="noopener noreferrer" href="https://cubetiqs.com">
						<i class="octicon octicon-question"></i>
						{{.i18n.Tr "help"}}<!-- Help -->
					</a>
					{{if .IsAdmin}}
						<div class="divider"></div>

						<a class="{{if .PageIsAdmin}}active{{end}} item" href="{{AppSubUrl}}/admin">
							<i class="icon settings"></i>
							{{.i18n.Tr "admin_panel"}}<!-- Admin Panel -->
						</a>
					{{end}}

					<div class="divider"></div>
					<a class="item link-action" href data-url="{{AppSubUrl}}/user/logout" data-redirect="{{AppSubUrl}}/">
						<i class="octicon octicon-sign-out"></i>
						{{.i18n.Tr "sign_out"}}<!-- Sign Out -->
					</a>
				</div><!-- end content avatar menu -->
			</div><!-- end dropdown avatar menu -->
		</div><!-- end signed user right menu -->

	{{else}}

		<a class="item" target="_blank" rel="noopener noreferrer" href="https://cubetiqs.com">{{.i18n.Tr "help"}}</a>
		<div class="right stackable menu">
			{{if .ShowRegistrationButton}}
				<a class="item{{if .PageIsSignUp}} active{{end}}" href="{{AppSubUrl}}/user/sign_up">
					<i class="octicon octicon-person"></i> {{.i18n.Tr "register"}}
				</a>
			{{end}}
			<a class="item{{if .PageIsSignIn}} active{{end}}" rel="nofollow" href="{{AppSubUrl}}/user/login?redirect_to={{.CurrentURL}}">
				{{svg "octicon-sign-in" 16}} {{.i18n.Tr "sign_in"}}
			</a>
		</div><!-- end anonymous right menu -->

	{{end}}
</div><|MERGE_RESOLUTION|>--- conflicted
+++ resolved
@@ -224,11 +224,7 @@
 						{{.i18n.Tr "your_starred"}}
 					</a>
 					<a class="{{if .PageIsUserSettings}}active{{end}} item" href="{{AppSubUrl}}/user/settings">
-<<<<<<< HEAD
-						<i class="octicon octicon-settings"></i>
-=======
 						{{svg "octicon-tools" 16}}
->>>>>>> 4027c5dd
 						{{.i18n.Tr "your_settings"}}<!-- Your settings -->
 					</a>
 					<a class="item" target="_blank" rel="noopener noreferrer" href="https://cubetiqs.com">
