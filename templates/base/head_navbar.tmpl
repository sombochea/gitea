--- conflicted
+++ resolved
@@ -258,13 +258,8 @@
 					<i class="octicon octicon-person"></i> {{.i18n.Tr "register"}}
 				</a>
 			{{end}}
-<<<<<<< HEAD
-			<a class="item{{if .PageIsSignIn}} active{{end}}" rel="nofollow" href="{{AppSubUrl}}/user/login?redirect_to={{.Link}}">
-				<i class="octicon octicon-sign-in"></i> {{.i18n.Tr "sign_in"}}
-=======
 			<a class="item{{if .PageIsSignIn}} active{{end}}" rel="nofollow" href="{{AppSubUrl}}/user/login?redirect_to={{.CurrentURL}}">
 				{{svg "octicon-sign-in" 16}} {{.i18n.Tr "sign_in"}}
->>>>>>> 2842f6cf
 			</a>
 		</div><!-- end anonymous right menu -->
 
