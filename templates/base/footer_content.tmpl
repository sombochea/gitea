<footer>
	<div class="ui container">
		<div class="ui left">
			{{.i18n.Tr "powered_by" "GITEA"}} {{ " - " }} {{.i18n.Tr "CUBETIQ OSS"}} {{ " | " }} {{if ShowFooterTemplateLoadTime}}{{.i18n.Tr "P"}}: <strong>{{LoadTimes .PageStartTime}}</strong> {{.i18n.Tr "T"}}: <strong>{{call .TmplLoadTimes}}</strong>{{end}}
		</div>
		<div class="ui right links">
			{{if .ShowFooterBranding}}
				<a target="_blank" rel="noopener noreferrer" href="https://github.com/go-gitea/gitea"><i class="fa fa-github-square"></i><span class="sr-only">GitHub</span></a>
			{{end}}
			<div class="ui language bottom floating slide up dropdown link item">
				<i class="world icon"></i>
				<div class="text">{{.LangName}}</div>
				<div class="menu">
					{{range .AllLangs}}
						<a lang="{{.Lang}}" class="item {{if eq $.Lang .Lang}}active selected{{end}}" href="{{if eq $.Lang .Lang}}#{{else}}{{$.Link}}?lang={{.Lang}}{{end}}">{{.Name}}</a>
					{{end}}
				</div>
			</div>
<<<<<<< HEAD
			<a href="{{StaticUrlPrefix}}/vendor/librejs.html" data-jslicense="1">Licenses</a>
=======
			<a href="{{StaticUrlPrefix}}/js/licenses.txt">{{.i18n.Tr "licenses"}}</a>
>>>>>>> 4027c5dd
			{{if .EnableSwagger}}<a href="{{AppSubUrl}}/api/swagger">API</a>{{end}}
			{{template "custom/extra_links_footer" .}}
		</div>
	</div>
</footer><|MERGE_RESOLUTION|>--- conflicted
+++ resolved
@@ -16,11 +16,7 @@
 					{{end}}
 				</div>
 			</div>
-<<<<<<< HEAD
-			<a href="{{StaticUrlPrefix}}/vendor/librejs.html" data-jslicense="1">Licenses</a>
-=======
 			<a href="{{StaticUrlPrefix}}/js/licenses.txt">{{.i18n.Tr "licenses"}}</a>
->>>>>>> 4027c5dd
 			{{if .EnableSwagger}}<a href="{{AppSubUrl}}/api/swagger">API</a>{{end}}
 			{{template "custom/extra_links_footer" .}}
 		</div>
